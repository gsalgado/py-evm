--- conflicted
+++ resolved
@@ -219,14 +219,11 @@
 
 
 @with_queued_logging
-<<<<<<< HEAD
 def run_networking_process(
         chain_config: ChainConfig,
         sync_mode: str,
         pool_class: Type[PeerPool]) -> None:
-=======
-def run_networking_process(chain_config, sync_mode, pool_class):
->>>>>>> bb9529ca
+
     class DBManager(BaseManager):
         pass
 
@@ -238,11 +235,7 @@
     manager = DBManager(address=chain_config.database_ipc_path)  # type: ignore
     manager.connect()  # type: ignore
 
-<<<<<<< HEAD
     chaindb = manager.get_chaindb()  # type: ignore
-=======
-    chaindb = manager.get_chaindb()
->>>>>>> bb9529ca
 
     if not is_database_initialized(chaindb):
         initialize_database(chain_config, chaindb)
